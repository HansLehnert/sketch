"""Script for launching and logging data of different sketch implementations"""

import subprocess
import collections
import re
import csv
import argparse
import sys
import json
import os

# Arguments
parser = argparse.ArgumentParser()
parser.add_argument('runs', type=int)
parser.add_argument('--cuda-metrics', action='store_true', dest='cuda_metrics')
parser.add_argument(
    '--program-type', nargs='*', default='auto', dest='program_type')
parser.add_argument(
    '--data-tags', nargs='*', default=['default'], dest='dataset_tags')
args = parser.parse_args(sys.argv[1:])

# Detect CUDA and AVX features
try:
    subprocess.call('nvcc', stderr=subprocess.DEVNULL)
    use_cuda = True
except OSError:
    use_cuda = False

lscpu = subprocess.run(
    'lscpu', stdout=subprocess.PIPE, universal_newlines=True)
if 'avx2' in lscpu.stdout:
    use_avx = True
else:
    use_avx = False

if args.program_type == 'auto':
    program_type = ['default']
    if use_avx:
        program_type.append('avx')
    if use_cuda:
        program_type.append('cuda')
else:
    program_type = args.program_type

# Programs to check
# TODO: Move to external file
programs = {
    'bin/release/sketch': ['default'],
    'bin/release/sketch_multithread': ['default'],
    'bin/release/sketch_avx_pipelined': ['avx'],
    'bin/release/sketch_cu': ['cuda']
}

# Create output directory
if not os.path.isdir('./out/'):
    os.mkdir('./out/')

# Database description
with open('datasets.json') as dataset_file:
    datasets = json.load(dataset_file)

n_runs = args.runs

for program_name in programs:
    if not any(x in programs[program_name] for x in program_type):
        print('Skipping program {}'.format(program_name))
        continue

    print('Running program {}'.format(program_name))

    runs = collections.OrderedDict()

    for dataset_name in datasets:
        dataset = datasets[dataset_name]

        if not any(x in dataset['tags'] for x in args.dataset_tags):
            continue

        print('Using dataset {}'.format(dataset_name), end='', flush=True)

        min_length = dataset['first_length']
        max_length = min_length + len(dataset['thresholds']) - 1

        base_command = [
            program_name,
            dataset['test_file'],
            dataset['control_file'],
            str(min_length),
            str(max_length),
            *[str(x) for x in dataset['thresholds']]]

        for i in range(n_runs):
            if 'cuda' in programs[program_name]:
                command = ['nvprof'] + base_command
            else:
                command = base_command

            result = subprocess.run(
                command,
                stdout=subprocess.DEVNULL,
                stderr=subprocess.PIPE,
                universal_newlines=True)

            metrics = collections.OrderedDict()

            metrics['min-length'] = min_length
            metrics['max-length'] = max_length

            # Find transfer and hash times (for CUDA)
            if 'cuda' in programs[program_name]:
                transfer_times = re.findall(
                    r'(\S*)\s+(?:\S+\s+){4}\[CUDA memcpy (.*)\]',
                    result.stderr
                )

                for time, name in transfer_times:
                    metric_name = '{}-transfer-time'.format(name)
                    metrics[metric_name] = time

<<<<<<< HEAD
                kernel_times = re.findall(
                    r'([0-9.]+[muns.]+)\s+(?:\S+\s+){4}(?P<kernel>[^(\s]+)\(',
                    result.stderr
                )
=======
                hash_time = re.search(
                    r'(\S*)\s+(?:\S+\s+){4}void hashH3', result.stderr)
>>>>>>> 10188f4b

                for time, kernel in kernel_times:
                    metrics['{}-kernel-runtime'.format(kernel)] = time

            # Find time reports in process output
            runtimes = re.findall(
                '^(.*) time: ([0-9.]*)', result.stderr, re.MULTILINE)

            for name, time in runtimes:
                metric_name = '{}-runtime [s]'.format(name.lower())
                metrics[metric_name] = time

            # Find heavy-hitters
            heavy_hitters = re.search(
                r'Heavy-hitters \(total\): ([0-9]*)', result.stderr)

            if heavy_hitters is not None:
                metrics['heavy-hitters'] = heavy_hitters.group(1)

            # Add metrics into run log
            for x in metrics:
                metric_name = '{}_{}'.format(dataset_name, x)
                if metric_name not in runs:
                    runs[metric_name] = ['-'] * i + [metrics[x]]
                else:
                    runs[metric_name].append(metrics[x])

            # Fill unreported measures with invalid value
            for x in runs:
                if dataset_name in x and len(runs[x]) <= i:
                    runs[x].append('-')

            print('.', end='', flush=True)

        # Other CUDA metrics
        if 'cuda' in programs[program_name] and args.cuda_metrics:
            # Occupancy
            print('[cuda metrics]', end='', flush=True)
            metrics = ['sm__warps_active.avg.pct_of_peak_sustained_active']
            command = ['nv-nsight-cu-cli', '--metrics'] + metrics
            command += base_command

            result = subprocess.run(
                command,
                stdout=subprocess.PIPE,
                stderr=subprocess.DEVNULL,
                universal_newlines=True)

            for metric in metrics:
                metric_results = re.findall(
                    metric + r'\s*(%)\s*([0-9,]*)', result.stdout)

                if len(metric_results) > 0:
                    metric_avg = 0

                    for metric_result in metric_results:
                        metric_avg += float(metric_result[1].replace(',','.'))

                    metric_avg /= len(metric_results)

                    runs['{}_{}'.format(dataset_name, metric)] = (
                        [metric_avg] + ['-'] * (n_runs - 1))

            # Power
            power_filename = 'out/{}_{}_power.csv'.format(
                program_name.split('/')[-1], dataset_name)
            power_log = open(power_filename, 'w')

            nvidia_smi = subprocess.Popen(
                ['nvidia-smi',
                    '-i', '0',
                    '--format=csv',
                    '--query-gpu=power.draw',
                    '-lms', '50'],
                stdout=power_log,
                stderr=subprocess.DEVNULL,
                universal_newlines=True)

            nvidia_smi.terminate()

            power_log.close()

        print('')

    output_filename = 'out/result_{}.csv'.format(program_name.split('/')[-1])
    print('Writing results to {}'.format(output_filename))
    with open(output_filename, 'w') as f:
        writer = csv.writer(f, delimiter=';')
        writer.writerow(['run'] + list(range(1, n_runs + 1)))

        for i in runs:
            writer.writerow([i] + runs[i])<|MERGE_RESOLUTION|>--- conflicted
+++ resolved
@@ -117,15 +117,10 @@
                     metric_name = '{}-transfer-time'.format(name)
                     metrics[metric_name] = time
 
-<<<<<<< HEAD
                 kernel_times = re.findall(
                     r'([0-9.]+[muns.]+)\s+(?:\S+\s+){4}(?P<kernel>[^(\s]+)\(',
                     result.stderr
                 )
-=======
-                hash_time = re.search(
-                    r'(\S*)\s+(?:\S+\s+){4}void hashH3', result.stderr)
->>>>>>> 10188f4b
 
                 for time, kernel in kernel_times:
                     metrics['{}-kernel-runtime'.format(kernel)] = time
